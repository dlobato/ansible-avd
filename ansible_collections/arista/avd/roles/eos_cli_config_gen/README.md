# Ansible Role: eos_cli_config_gen

**Table of Contents:**

- [Ansible Role: eos_cli_config_gen](#ansible-role-eos_cli_config_gen)
  - [Overview](#overview)
  - [Role Inputs and Outputs](#role-inputs-and-outputs)
  - [Requirements](#requirements)
  - [Input Variables](#input-variables)
    - [Terminal Settings](#terminal-settings)
    - [Aliases](#aliases)
    - [Hardware Counters](#hardware-counters)
    - [Daemon TerminAttr](#daemon-terminattr)
    - [IP DHCP Relay](#ip-dhcp-relay)
    - [Internal VLAN Allocation Policy](#internal-vlan-allocation-policy)
    - [IP IGMP Snooping](#ip-igmp-snooping)
    - [Event Monitor](#event-monitor)
    - [Event Handler](#event-handler)
    - [Load Interval](#load-interval)
    - [Service Routing Protocols Model](#service-routing-protocols-model)
<<<<<<< HEAD
=======
    - [Queue Monitor Length](#queue-monitor-length)
>>>>>>> 60fab846
    - [LLDP](#lldp)
    - [Logging](#logging)
    - [Domain Lookup](#domain-lookup)
    - [Name Servers](#name-servers)
    - [DNS Domain](#dns-domain)
    - [NTP Servers](#ntp-servers)
    - [Radius Servers](#radius-servers)
    - [Router L2 VPN](#router-l2-vpn)
    - [Sflow](#sflow)
    - [Redundancy](#redundancy)
    - [SNMP Settings](#snmp-settings)
    - [Spanning Tree](#spanning-tree)
    - [Platform](#platform)
    - [Tacacs+ Servers](#tacacs-servers)
    - [AAA Server Groups](#aaa-server-groups)
    - [AAA Authentication](#aaa-authentication)
    - [AAA Authorization](#aaa-authorization)
    - [AAA Accounting](#aaa-accounting)
    - [AAA Root](#aaa-root)
    - [Local Users](#local-users)
    - [Clock Timezone](#clock-timezone)
    - [VLANs](#vlans)
    - [VRF Instances](#vrf-instances)
    - [Bfd Multihop Interval](#bfd-multihop-interval)
    - [Port-Channel Interfaces](#port-channel-interfaces)
    - [Ethernet Interfaces](#ethernet-interfaces)
    - [Loopback Interfaces](#loopback-interfaces)
    - [Management Interfaces](#management-interfaces)
    - [VLAN Interfaces](#vlan-interfaces)
    - [VxLAN Interface](#vxlan-interface)
    - [Hardware TCAM Profiles](#hardware-tcam-profiles)
    - [MAC Address-table](#mac-address-table)
    - [Router Virtual MAC Address](#router-virtual-mac-address)
    - [Virtual Source NAT](#virtual-source-nat)
    - [IPv6 Extended Access-Lists](#ipv6-extended-access-lists)
    - [IPv6 Standard Access-Lists](#ipv6-standard-access-lists)
    - [IP Extended Access-Lists](#ip-extended-access-lists)
    - [IP Standard Access-Lists](#ip-standard-access-lists)
    - [Static Routes](#static-routes)
    - [IPv6 Static Routes](#ipv6-static-routes)
    - [IP Routing](#ip-routing)
    - [Prefix Lists](#prefix-lists)
    - [IPv6 Prefix Lists](#ipv6-prefix-lists)
    - [IPv6 Routing](#ipv6-routing)
    - [MLAG Configuration](#mlag-configuration)
    - [Community Lists](#community-lists)
    - [Route Maps](#route-maps)
    - [Peer Filters](#peer-filters)
    - [Router BGP Configuration](#router-bgp-configuration)
    - [Router Multicast](#router-multicast)
    - [Router OSPF Configuration](#router-ospf-configuration)
    - [Routing PIM Sparse Mode](#routing-pim-sparse-mode)
    - [Router ISIS Configuration](#router-isis-configuration)
    - [Queue Monitor Streaming](#queue-monitor-streaming)
    - [IP TACACS+ Source Interfaces](#ip-tacacs-source-interfaces)
    - [VM Tracer Sessions](#vm-tracer-sessions)
    - [Banners](#banners)
    - [HTTP Management API](#http-management-api)
    - [Management Console](#management-console)
    - [Management Security](#management-security)
    - [Management SSH](#management-ssh)
  - [License](#license)

## Overview

**eos_cli_config_gen**, is a role that generates eos cli syntax and device documentation.

The **eos_cli_config_gen** role:

- Designed to generate the intended configuration offline, without relying on switch current state information.
- Facilitates the evaluation of the configuration prior to deployment with tools like [Batfish](https://www.batfish.org/)

## Role Inputs and Outputs

Figure 1 below provides a visualization of the roles inputs, and outputs and tasks in order executed by the role.

![Figure 1: Ansible Role eos_cli_config_gen](media/figure-1-role-eos_cli_config_gen.gif)

**Inputs:**

- Structured EOS configuration file in yaml format.

**Outputs:**

- EOS configuration in CLI format.
- Device Documentation in Markdown format.

**Tasks:**

1. Include device structured configuration that was previously generated.
2. Generate EOS configuration in CLI format.
3. Generate Device Documentation in Markdown format.

## Requirements

Requirements are located here: [avd-requirements](../../README.md#Requirements)

## Input Variables

- The input variables are documented inline within yaml formated output with: "< >"
- Variables are organized in order of how they appear in the CLI syntax.
- Available features  and variables may vary by platforms, refer to documentation on arista.com for specifics.
- All values are optional.

### Terminal Settings

```yaml
terminal:
  length: < 0-32767 >
  width: < 0-32767 >
```

### Aliases

```yaml
aliases: |
< list of alias commands in EOS CLI syntax >
```

### Hardware Counters

```yaml
hardware_counters:
  features:
    - <feature_1>: < direction | in | out >
    - <feature_1>: < direction | in | out >
```

### Daemon TerminAttr

```yaml
daemon_terminattr:
  ingestgrpcurl:
    ips:
      - < IPv4_address >
      - < IPv4_address >
      - < IPv4_address >
    port: < port_id >
  ingestauth_key: < ingest_key >
  ingestvrf: < vrf_name >
  smashexcludes: "< list as string >"
  ingestexclude: "< list as string >"

```

### IP DHCP Relay

```yaml
ip_dhcp_relay:
  information_option: < true | false >

```

### Internal VLAN Allocation Policy

```yaml
vlan_internal_allocation_policy:
  allocation: < ascending | descending >
  range:
    beginning: < vlan_id >
    ending: < vlan_id >
```

### IP IGMP Snooping

```yaml
ip_igmp_snooping:
  vlans:
    < vlan_id >:
      enabled: < true | false >
```

### Event Monitor

```yaml
event_monitor:
  enabled: < true | false >
```

### Event Handler

```yaml
### Event Handler ###
event_handlers:
  evpn-blacklist-recovery:
    action_type: < Type of action. [bash, increment, log]>
    action: < Command to execute >
    delay: < Event-handler delay in seconds >
    trigger: < Configure event trigger condition. Only supports on-logging >
    regex: < Regular expression to use for searching log messages. Required for on-logging trigger >
    asynchronous: < Set the action to be non-blocking. if unset, default is False >
```

### Load Interval

```yaml
load_interval:
  default: < seconds >

```

### Service Routing Protocols Model

```yaml
service_routing_protocols_model: < multi-agent | ribd >
```

### Queue Monitor Length

```yaml
queue_monitor_length:
  log: < seconds >
  notifying: < true | false >
```

### LLDP

```yaml
lldp:
  timer: < transmission_time >
  holdtime: < hold_time_period >
  management_address: < all | ethernetN | loopbackN | managementN | port-channelN | vlanN >
  vrf: < vrf_name >
  run: < true | false >
```

### Logging

```yaml
logging:
  console: < severity_level >
  monitor: < severity_level >
  buffered:
    size: < messages_nb (minimum of 10) >
    level: < severity_level >
  trap: < severity_level >
  source_interface: < source_interface_name >
  vrfs:
    < vrf_name >:
      source_interface: < source_interface_name >
      hosts:
        - < syslog_server_1>
        - < syslog_server_2>
```

### Domain Lookup

```yaml
ip_domain_lookup:
  source_interfaces:
    < source_interface_1 >:
      vrf: < vrf_name >
```

### Name Servers

```yaml
name_server:
  source:
    vrf: < vrf_name >
  nodes:
    - < name_server_1 >
    - < name_server_2 >
```

### DNS Domain

```yaml
dns_domain: < domain_name >
```

### NTP Servers

```yaml
ntp_server:
  local_interface:
    vrf: < vrf_name >
    interface: < source_interface >
  nodes:
    - < ntp_server_1 >
    - < ntp_server_2 >
```

### Radius Servers

```yaml
radius_servers:
  - host: < host IP address or name >
    vrf: < vrf_name >
    key: < encypted_key >
```

### Router L2 VPN

```yaml
router_l2_vpn:
  nd_rs_flooding_disabled: < true | false >
  virtual_router_nd_ra_flooding_disabled: < true | false >
  arp_selective_install: < true | false >
  arp_proxy:
    prefix_list: < prefix_list_name >
```

### Sflow

```yaml
sflow:
  sample: < sample_rate >
  dangerous: < true | false >
  vrfs:
    <vrf_name_1>:
      destinations:
        < sflow_destination_ip_1>:
        < sflow_destination_ip_2>:
          port: < port_number >
      source_interface: < source_interface >
    <vrf_name_2>:
      destinations:
        < sflow_destination_ip_1>:
      source_interface: < source_interface >
  destinations:
    < sflow_destination_ip_1 >:
    < sflow_destination_ip_2 >:
  source_interface: < source_interface >
  run: < true | false >
```

### Redundancy

```yaml
Redundancy:
  protocol: < redundancy_protocol >
```

### SNMP Settings

```yaml
snmp_server:
  contact: < contact_name >
  location: < location >
  local_interfaces:
    - name: < interface_name_1 >
      vrf: < vrf_name >
    - name: < interface_name_2 >
  views:
    - name: < view_name >
      MIB_family_name: < MIB_family_name >
      included: < true | false >
    - name: < view_name >
      MIB_family_name: < MIB_family_name >
      included: < true | false >
  groups:
    - name: < group_name >
      version: < v1 | v2c | v3 >
      authentication: < auth | noauth | priv >
      read: < read_view >
      write: < write_view >
      notify: < notify_view >
    - name: < group_name >
      version: < v1 | v2c | v3 >
      authentication: < auth | noauth | priv >
      read: < read_view >
  users:
    - name: < username >
      group: < group_name >
      version: < v1 | v2c | v3 >
      auth: < hash_algorithm >
      auth_passphrase: < encrypted_auth_passphrase >
      priv: < encryption_algorithm >
      priv_passphrase: < encrypted_priv_passphrase >
    - name: < username >
      group: < group_name >
      version: < v1 | v2c | v3 >
  hosts:
    - host: < host IP address or name >
      vrf: < vrf_name >
      users:
        - username: < username >
          authentication_level: < auth | noauth | priv >
          version: < 1 | 2c | 3 >
    - host: < host IP address or name >
      vrf: < vrf_name >
      users:
        - username: < username >
          authentication_level: < auth | noauth | priv >
          version: < 1 | 2c | 3 >
  traps:
    enable: < true | false >
  vrfs:
    - name: < vrf_name >
      enable: < true | false >
    - name: < vrf_name >
      enable: < true | false >
```

### Spanning Tree

```yaml
spanning_tree:
  edge_port:
    bpduguard_default: < true | false >
  mode: < spanning_tree_mode >
  priority: < priority_level >
  no_spanning_tree_vlan: < vlan_id >, < vlan_id >-< vlan_id >
```

### Platform

```yaml
platform:
  trident:
    forwarding_table_partition: < partition >
```

### Tacacs+ Servers

```yaml
tacacs_servers:
  hosts:
    - host: < host1_ip_address >
      vrf: < vrf_name >
      key: < encypted_key >
    - host: < host2_ip_address >
      key: < encypted_key >
```

### AAA Server Groups

```yaml
aaa_server_groups:
  - name: < server_group_name >
    type: < tacacs+ | radius | ldap >
    servers:
      - server: < server1_ip_address >
        vrf: < vrf_name >
      - server: < server1_ip_address >
        vrf: < vrf_name >
  - name: < server_group_name >
    type: < tacacs+ | radius | ladp >
    servers:
      - server: < host1_ip_address >
```

### AAA Authentication

```yaml
aaa_authentication:
  login:
    default: < group | local | none >
    serial_console: < group | local | none >
  dot1x:
    default: < group | local | none >
```

### AAA Authorization

```yaml
aaa_authorization:
  exec_default: < group | local | none >
  config_commands: < true | false >
```

### AAA Accounting

```yaml
aaa_accounting:
  exec:
    default:
      type: < none | start-stop | stop-only >
      group: < group_name >
  commands:
    commands_default:
      - commands: < all | 0-15 >
        type: < none | start-stop | stop-only >
        group: < group_name >
        logging: < true | false >
      - commands: < all | 0-15 >
        type: < none | start-stop | stop-only >
        logging: < true | false >
```

### AAA Root

```yaml
aaa_root:
  secret:
    sha512_password: "< sha_512_password >"
```

### Local Users

```yaml
local_users:
  < user_1 >:
    privilege: < 1-15 >
    role: < role >
    sha512_password: "< sha_512_password >"
    no_password: < true | do not configure a password for given username. sha512_password MUST not be defined for this user. >
  < user_2 >:
    privilege: < 1-15 >
    role: < role >
    sha512_password: "< sha_512_password >"
    no_password: < true | do not configure a password for given username. sha512_password MUST not be defined for this user. >
```

### Clock Timezone

```yaml
clock:
  timezone: < timezone >
```

### VLANs

```yaml
vlans:
  < vlan_id >:
    name: < vlan_name >
    state: < active | suspend >
    trunk_groups:
      - < trunk_group_name_1 >
      - < trunk_group_name_2 >
  < vlan_id >:
    name: < vlan_name >
```

### VRF Instances

```yaml
vrfs:
  < vrf_name >:
    description: < description>
    ip_routing: < true | false >
    ipv6_routing: < true | false >
  < vrf_name >:
    description: < description>
    ip_routing: < true | false >
    ipv6_routing: < true | false >
```

### Bfd Multihop Interval

```yaml
bfd_multihop:
  interval: < rate in milliseconds >
  min_rx: < rate in milliseconds >
  multiplier: < 3-50 >
```

### Port-Channel Interfaces

```yaml
port_channel_interfaces:
  < Port-Channel_interface_1 >:
    description: < description >
    shutdown: < true | false >
    vlans: "< list of vlans as string >"
    mode: < access | dot1q-tunnel | trunk >
    mlag: < mlag_id >
    trunk_groups:
      - < trunk_group_name_1 >
      - < trunk_group_name_2 >
    qos:
      trust: < cos | dscp >
  < Port-Channel_interface_2 >:
    description: < description >
    vlans: "< list of vlans as string >"
    mode: < access | trunk >
    esi: < EVPN Ethernet Segment Identifier (Type 1 format) >
    rt: < EVPN Route Target for ESI with format xx:xx:xx:xx:xx:xx >
    lacp_id: < LACP ID with format xxxx.xxxx.xxxx >
  < Port-Channel_interface_3 >:
    description: < description >
    vlans: "< list of vlans as string >"
    mode: < access | dot1q-tunnel | trunk >
    spanning_tree_bpdufilter: < true | false >
    spanning_tree_bpduguard: < true | false >
    spanning_tree_portfast: < edge | network >
    vmtracer: < true | false >
  < Port-Channel_interface_4 >:
    description: < description >
    mtu: < mtu >
    type: < switched | routed >
    ip_address:  < IP_address/mask >
    ipv6_enable: < true | false >
    ipv6_address: < IPv6_address/mask >
    ipv6_address_link_local: < link_local_IPv6_address/mask >
    ipv6_nd_ra_disabled: < true | false >
    ipv6_nd_managed_config_flag: < true | false >
    ipv6_nd_prefixes:
      < IPv6_address_1/Mask >:
        valid_lifetime: < infinite or lifetime in seconds >
        preferred_lifetime: < infinite or lifetime in seconds >
        no_autoconfig_flag: < true | false >
      < IPv6_address_2/Mask >:
    access_group_in: < access_list_name >
    access_group_out: < access_list_name >
    ipv6_access_group_in: < ipv6_access_list_name >
    ipv6_access_group_out: < ipv6_access_list_name >
    pim:
      ipv4:
        sparse_mode: < true | false >
```

### Ethernet Interfaces

```yaml
# Routed Interfaces
ethernet_interfaces:
  <Ethernet_interface_1 >:
    description: < description >
    shutdown: < true | false >
    speed: < interface_speed >
    mtu: < mtu >
    type: < routed | switched >
    vrf: < vrf_name >
    ip_address: < IPv4_address/Mask >
    ipv6_enable: < true | false >
    ipv6_address: < IPv6_address/Mask >
    ipv6_address_link_local: < link_local_IPv6_address/Mask >
    ipv6_nd_ra_disabled: < true | false >
    ipv6_nd_managed_config_flag: < true | false >
    ipv6_nd_prefixes:
      < IPv6_address_1/Mask >:
        valid_lifetime: < infinite or lifetime in seconds >
        preferred_lifetime: < infinite or lifetime in seconds >
        no_autoconfig_flag: < true | false >
      < IPv6_address_2/Mask >:
    access_group_in: < access_list_name >
    access_group_out: < access_list_name >
    ipv6_access_group_in: < ipv6_access_list_name >
    ipv6_access_group_out: < ipv6_access_list_name >
    ospf_network_point_to_point: < true | false >
    ospf_area: < ospf_area >
    pim:
      ipv4:
        sparse_mode: < true | false >
    isis_enable: < ISIS Instance >
    isis_passive: < boolean >
    isis_metric: < integer >
    isis_network_point_to_point: < boolean >

# Switched Interfaces
  <Ethernet_interface_2 >:
    description: < description >
    shutdown: < true | false >
    speed: < interface_speed >
    mtu: < mtu >
    vlans: "< list of vlans as string >"
    native_vlan: <native vlan number>
    mode: < access | dot1q-tunnel | trunk >
    flowcontrol:
      received: < received | send | on >
    channel_group:
      id: < Port-Channel_id >
      mode: < on | active | passive >
    qos:
      trust: < cos | dscp >
    spanning_tree_bpdufilter: < true | false >
    spanning_tree_bpduguard: < true | false >
    spanning_tree_portfast: < edge | network >
    vmtracer: < true | false >
```

### Loopback Interfaces

```yaml
loopback_interfaces:
  < Loopback_interface_1 >:
    description: < description >
    shutdown: < true | false >
    vrf: < vrf_name >
    ip_address: < IPv4_address/Mask >
    ipv6_enable: < true | false >
    ipv6_address: < IPv6_address/Mask >
    ospf_area: < ospf_area >
  < Loopback_interface_2 >:
    description: < description >
    ip_address: < IPv4_address/Mask >
    isis_enable: < ISIS Instance >
    isis_passive: < boolean >
    isis_metric: < integer >
    isis_network_point_to_point: < boolean >
```

### Management Interfaces

```yaml
management_interfaces:
  < Management_interface_1 >:
    description: < description >
    vrf: < vrf_name >
    ip_address: < IPv4_address/Mask >
    ipv6_enable: < true | false >
    ipv6_address: < IPv6_address/Mask >
    gateway: <IPv4 address of gateway>
    ipv6_gateway: <IPv6 address of gateway>
```

### VLAN Interfaces

```yaml
vlan_interfaces:
  < Vlan_id_1 >:
    description: < description >
    shutdown: < true | false >
    vrf: < vrf_name >
    ip_address: < IPv4_address/Mask >
    ip_address_secondary: < IPv4_address/Mask >
    ip_router_virtual_address: < IPv4_address >
    ip_router_virtual_address_secondary: < IPv4_address >
    ip_address_virtual: < IPv4_address/Mask >
    mtu: < mtu >
    ip_helpers:
      < ip_helper_address_1 >:
        source_interface: < source_interface_name >
        vrf: < vrf_name >
      < ip_helper_address_2 >:
        source_interface: < source_interface_name >
    ipv6_enable: < true | false >
    ipv6_address: < IPv6_address/Mask >
    ipv6_address_link_local: < link_local_IPv6_address/Mask >
    ipv6_nd_ra_disabled: < true | false >
    ipv6_nd_managed_config_flag: < true | false >
    ipv6_nd_prefixes:
      < IPv6_address_1/Mask >:
        valid_lifetime: < infinite or lifetime in seconds >
        preferred_lifetime: < infinite or lifetime in seconds >
        no_autoconfig_flag: < true | false >
      < IPv6_address_2/Mask >:
    access_group_in: < access_list_name >
    access_group_out: < access_list_name >
    ipv6_access_group_in: < ipv6_access_list_name >
    ipv6_access_group_out: < ipv6_access_list_name >
    multicast:
      ipv4:
        source_route_export:
          enabled: < true | false >
          administrative_distance: < 1-255 >
    ospf_network_point_to_point: < true | false >
    ospf_area: < ospf_area >
    pim:
      ipv4:
        sparse_mode: < true | false >
        local_interface: < local_interface_name >
    ipv6_virtual_router_address: < IPv6_address >
    isis_enable: < ISIS Instance >
    isis_passive: < boolean >
    isis_metric: < integer >
    isis_network_point_to_point: < boolean >
    mtu: < mtu >
    vrrp:
      virtual_router: < virtual_router_id >
      priority: < instance_priority >
      advertisement_interval: < advertisement_interval>
      preempt_delay_minimum: < minimum_preemption_delay >
      ipv4: < virtual_ip_address >
      ipv6: < virtual_ip_address >
< Vlan_id_2 >:
    description: < description >
    ip_address: < IPv4_address/Mask >
```

### VxLAN Interface

```yaml
vxlan_tunnel_interface:
  Vxlan1:
    description: < description >
    source_interface: < source_interface_name >
    virtual_router:
      encapsulation_mac_address: < mlag-system-id | ethernet_address (H.H.H) >
    vxlan_udp_port: < udp_port >
    vxlan_vni_mappings:
      vlans:
        < vlan_id_1 >:
          vni: < vni_id_1 >
        < vlan_id_2 >:
          vni: < vni_id_2 >
      vrfs:
        < vrf_name >:
          vni: < vni_id_3 >
        < vrf_name >:
          vni: < vni_id_4 >
```

### Hardware TCAM Profiles

```yaml
tcam_profile:
  - < tcam_profile >
```

### MAC Address-table

```yaml
mac_address_table:
  aging_time: < aging_time_in_seconds >
```

### Router Virtual MAC Address

```yaml
ip_virtual_router_mac_address: < mac_address (hh:hh:hh:hh:hh:hh) >
```

### Virtual Source NAT

```yaml
virtual_source_nat_vrfs:
  < vrf_name_1 >:
    ip_address: < IPv4_address >
  < vrf_name_2 >:
    ip_address: < IPv4_address >
```

### IPv6 Extended Access-Lists

```yaml
ipv6_access_lists:
  < ipv6_access_list_name_1 >:
    sequence_numbers:
      < sequence_id_1 >:
        action: "< action as string >"
      < sequence_id_2 >:
        action: "< action as string >"
  < ipv6_access_list_name_2 >:
    sequence_numbers:
      < sequence_id_1 >:
        action: "< action as string >"
```

### IPv6 Standard Access-Lists

```yaml
ipv6_standard_access_lists:
  < ipv6_access_list_name_1 >:
    sequence_numbers:
      < sequence_id_1 >:
        action: "< action as string >"
      < sequence_id_2 >:
        action: "< action as string >"
  < ipv6_access_list_name_2 >:
    sequence_numbers:
      < sequence_id_1 >:
        action: "< action as string >"
```

### IP Extended Access-Lists

```yaml
access_lists:
  < access_list_name_1 >:
    sequence_numbers:
      < sequence_id_1 >:
        action: "< action as string >"
      < sequence_id_2 >:
        action: "< action as string >"
  < access_list_name_2 >:
    sequence_numbers:
      < sequence_id_1 >:
        action: "< action as string >"
```

### IP Standard Access-Lists

```yaml
standard_access_lists:
  < access_list_name_1 >:
    sequence_numbers:
      < sequence_id_1 >:
        action: "< action as string >"
      < sequence_id_2 >:
        action: "< action as string >"
  < access_list_name_2 >:
    sequence_numbers:
      < sequence_id_1 >:
        action: "< action as string >"
```

### Static Routes

```yaml
static_routes:
  - vrf: < vrf_name, if vrf_name = default the route will be placed in the GRT >
    destination_address_prefix: < IPv4_network/Mask >
    interface: < interface >
    gateway: < IPv4_address >
    distance: < 1-255 >
    tag: < 0-4294967295 >
    name: < description >
  - destination_address_prefix: < IPv4_network/Mask >
    gateway: < IPv4_address >
```

### IPv6 Static Routes

```yaml
ipv6_static_routes:
  - vrf: < vrf_name, if vrf_name = default the route will be placed in the GRT >
    destination_address_prefix: < IPv6_network/Mask >
    interface: < interface >
    gateway: < IPv6_address >
    distance: < 1-255 >
    tag: < 0-4294967295 >
    name: < description >
  - destination_address_prefix: < IPv6_network/Mask >
    gateway: < IPv6_address >
```

### IP Routing

```yaml
ip_routing: < true | false >
```

### Prefix Lists

```yaml
prefix_lists:
  < prefix_list_name_1 >:
    sequence_numbers:
      < sequence_id_1 >:
        action: "< action as string >"
      < sequence_id_2 >:
        action: "< action as string >"
  < prefix_list_name_2 >:
    sequence_numbers:
      < sequence_id_1 >:
        action: "< action as string >"
```

### IPv6 Prefix Lists

```yaml
ipv6_prefix_lists:
  < ipv6_prefix_list_name_1 >:
    sequence_numbers:
      < sequence_id_1 >:
        action: "< action as string >"
      < sequence_id_2 >:
        action: "< action as string >"
  < ipv6_prefix_list_name_2 >:
    sequence_numbers:
      < sequence_id_1 >:
        action: "< action as string >"
```

### IPv6 Routing

```yaml
ipv6_unicast_routing: < true | false >
```

### MLAG Configuration

```yaml
mlag_configuration:
  domain_id: < domain_id_name >
  local_interface: < interface_name >
  peer_address: < IPv4_address >
  peer_address_heartbeat:
    peer_ip: < IPv4_address >
    vrf: < vrf_name >
  dual_primary_detection_delay: < seconds >
  peer_link: < Port-Channel_id >
  reload_delay_mlag: < seconds >
  reload_delay_non_mlag: < seconds >
```

### Community Lists

```yaml
community_lists:
  < community_list_name_1 >:
    action: "< action as string >"
  < community_list_name_2 >:
    action: "< action as string >"
```

### Route Maps

```yaml
route_maps:
  < route_map_name_1 >:
    sequence_numbers:
      < sequence_id_1 >:
        type: < permit | deny >
        description: < description >
        match:
          - "< match rule 1 as string >"
          - "< match rule 2 as string >"
        set:
          - "< set as string >"
      < sequence_id_2 >:
        type: < permit | deny >
        match:
          - "< match as string >"
  < route_map_name_2 >:
    sequence_numbers:
      < sequence_id_1 >:
        type: < permit | deny >
        description: < description >
        set:
          - "< set rule 1 as string >"
          - "< set rule 2 as string >"
```

### Peer Filters

```yaml
peer_filters:
  < peer_filter_name_1:
    sequence_numbers:
      < sequence_id_1 >:
        match: "< match as string >"
      < sequence_id_2 >:
        match: "< match as string >"
  < peer_filter_name_2:
    sequence_numbers:
      < sequence_id_1 >:
        match: "< match as string >"
```

### Router BGP Configuration

```yaml
router_bgp:
  as: < bgp_as >
  router_id: < IPv4_address >
  bgp_defaults:
    - "< bgp command as string >"
    - "< bgp command as string >"
  peer_groups:
    < peer_group_name_1>:
      type: < ipv4 | evpn >
      description: "< description as string >"
      shutdown: < true | false >
      peer_filter: < peer_filter >
      next_hop_unchanged: < true | false >
      update_source: < interface >
      bfd: < true | false >
      ebgp_multihop: < integer >
      next_hop_self: < true | false >
      password: "< encrypted_password >"
      send_community: < true | false >
      maximum_routes: < integer >
      weight: < weight_value >
      timers: < keepalive_hold_timer_values >
    < peer_group_name_2 >:
      type: < ipv4 | evpn >
      bgp_listen_range_prefix: < IP prefix range >
      peer_filter: < peer_filter >
      password: "< encrypted_password >"
      maximum_routes: < integer >
  neighbors:
    < IPv4_address_1 >:
      peer_group: < peer_group_name >
      remote_as: < bgp_as >
      description: "< description as string >"
      shutdown: < true | false >
      update_source: < interface >
      bfd: < true | false >
      weight: < weight_value >
      timers: < keepalive_hold_timer_values >
    < IPv4_address_2 >:
      remote_as: < bgp_as >
      next_hop_self: < true | false >
      password: "< encrypted_password >"
    < IPv6_address_1 >:
      remote_as: < bgp_as >
  redistribute_routes:
    < route_type >:
      route_map: < route_map_name >
    < route_type >:
      route_map: < route_map_name >
  vlan_aware_bundles:
    < vlan_aware_bundle_name_1 >:
      rd: "< route distinguisher >"
      route_targets:
        both:
          - "< route_target >"
        import:
          - "< route_target >"
          - "< route_target >"
        export:
          - "< route_target >"
          - "< route_target >"
      redistribute_routes:
        - < learned >
      vlan: < vlan_range >
    < vlan_aware_bundle_name_2 >:
      rd: "< route distinguisher >"
      route_targets:
        both:
          - "< route_target >"
        import:
          - "< route_target >"
          - "< route_target >"
        export:
          - "< route_target >"
          - "< route_target >"
      redistribute_routes:
        - < connected >
        - < learned >
      vlan: < vlan_range >
  vlans:
    < vlan_id_1>:
      rd: "< route distinguisher >"
      route_targets:
        both:
          - "< route_target >"
      redistribute_routes:
        - < connected >
        - < learned >
    <vlan_id_2 >:
      rd: "< route distinguisher >"
      route_targets:
        import:
          - "< route_target >"
          - "< route_target >"
        export:
          - "< route_target >"
          - "< route_target >"
      redistribute_routes:
        - < connected >
        - < learned >
  address_family_evpn:
    peer_groups:
      < peer_group_name >:
        activate: < true | false >
  address_family_ipv4:
    networks:
      < prefix_ipv4 >:
        route_map: < route_map_name >
    peer_groups:
      < peer_group_name >:
        route_map_in: < route_map_name >
        route_map_out: < route_map_name >
        activate: < true | false >
      < peer_group_name >:
        activate: < true | false >
        prefix_list_in: < prefix_list_name >
        prefix_list_out: < prefix_list_name >
    neighbors:
      < neighbor_ip_address>:
        activate: < true | false >
        prefix_list_in: < prefix_list_name >
        prefix_list_out: < prefix_list_name >
      < neighbor_ip_address>:
        activate: < true | false >
        default_originate:
          always: < true | false >
          route_map: < route_map_name >
  address_family_ipv4_multicast:
    peer_groups:
      < peer_group_name >:
        activate: < true | false >
      < peer_group_name >:
        activate: < true | false >
    neighbors:
      < neighbor_ip_address>:
    redistribute_routes:
      < route_type >:
  address_family_ipv6:
    peer_groups:
      < peer_group_name >:
        activate: < true | false >
        route_map_in: < route_map_name >
        route_map_out: < route_map_name >
      < peer_group_name >:
        activate: true
    neighbors:
      < neighbor_ip_address>:
        route_map_in: < route_map_name >
        route_map_out: < route_map_name >
        activate: < true | false >
    redistribute_routes:
      < route_type >:
        route_map: < route_map_name >
      < route_type >:
        route_map: < route_map_name >
  vrfs:
    < vrf_name_1 >:
      rd: "< route distinguisher >"
      route_targets:
        import:
          < address_family >:
            - "< route_target >"
            - "< route_target >"
          < address_family >:
            - "< route_target >"
            - "< route_target >"
        export:
          < address_family >:
            - "< route_target >"
            - "< route_target >"
        neighbors:
          < neighbor_ip_address >:
            remote_as: < asn >
          < neighbor_ip_address >:
            remote_as: < asn >
      redistribute_routes:
        < route_type >:
          route_map: < route_map_name >
        < route_type >:
          route_map: < route_map_name >
    < vrf_name_2 >:
      rd: "<route distinguisher >"
      route_targets:
        import:
          < address_family >:
            - "< route_target >"
            - "< route_target >"
          < address_family >:
            - "< route_target >"
            - "< route_target >"
        export:
          < address_family >:
            - "< route_target >"
            - "< route_target >"
      redistribute_routes:
        < route_type >:
          route_map: < route_map_name >
        < route_type >:
          route_map: < route_map_name >
```

### Router Multicast

```yaml
router_multicast:
  ipv4:
    routing: < true | false >
```

### Router OSPF Configuration

```yaml
router_ospf:
  process_ids:
    < process_id >:
      passive_interface_default: < true | false >
      router_id: < IPv4_address >
      no_passive_interfaces:
        - < interface_1 >
        - < interface_2 >
      max_lsa: < integer >
      default_information_originate:
        always: true
      redistribute:
        static:
          route_map: < route_map_name >
        connected:
          route_map: < route_map_name >
```

### Routing PIM Sparse Mode

```yaml
router_pim_sparse_mode:
  ipv4:
    rp_addresses:
      < rp_address_1 >:
        groups:
          < group_prefix_1/mask > :
          < group_prefix_2/mask > :
      < rp_address_2 >:
    anycast_rps:
      < anycast_rp_address_1 > :
        other_anycast_rp_addresses:
          < ip_address_other_anycast_rp_1 >:
            register_count: < register_count_nb >
```

### Router ISIS Configuration

```yaml

router_isis:
  instance: <ISIS Instance Name>
  net: < CLNS Address to run ISIS | format 49.0001.0001.0000.0001.00 >
  router_id: < IPv4_address >
  no_passive_interfaces: < List no-passive-interface >
  is_type: < level-1 | level-1-2 | level-2 >
  address_family: < List of Address Families >
  isis_af_defaults:
      - maximum-paths < Integer 1-64 >
```

### Queue Monitor Streaming

```yaml
queue_monitor_streaming:
  enable: < true | false >
  vrf: < vrf_name >
```

### IP TACACS+ Source Interfaces

```yaml
ip_tacacs_source_interfaces:
    - name: <interface_name_1 >
      vrf: < vrf_name_1 >
    - name: <interface_name_2 >
```

### VM Tracer Sessions

```yaml
vmtracer_sessions:
  < vmtracer_session_name_1 >:
    url: < url >
    username: < username >
    password: < encrypted_password >
    autovlan_disable: < true | false >
    source_interface: < interface_name >
  < vmtracer_session_name_2 >:
    url: < url >
    username: < username >
    password: < encrypted_password >
```

### Banners

```yaml
banners:
  login: |
    < text ending with EOF >
  motd: |
    < text ending with EOF >
```

### HTTP Management API

```yaml
management_api_http:
  enable_http: < true | false >
  enable_https: < true | false >
  enable_vrfs:
    < vrf_name_1 >:
      access_group: < Standard IPv4 ACL name >
      ipv6_access_group: < Standard IPv6 ACL name >
    < vrf_name_2 >:
```

### Management Console

```yaml
management_console:
  idle_timeout: < 0-86400 in minutes >
```

### Management Security

```yaml
management_security:
  password:
    encryption_key_common : < true | false >
```

### Management SSH

```yaml
management_ssh:
  access_groups:
    - name: < standard_acl_name_1 >:
    - name: < standard_acl_name_2 >:
      vrf: < vrf name >
  ipv6_access_groups:
    - name: < standard_acl_name_1 >:
    - name: < standard_acl_name_2 >:
      vrf: < vrf name >
  idle_timeout: < 0-86400 in minutes >
  enable: < true | false >
  vrfs:
    < vrf_name_1 >:
      enable: < true | false >
    < vrf_name_2 >:
      enable: < true | false >
```

## License

Project is published under [Apache 2.0 License](../../LICENSE)<|MERGE_RESOLUTION|>--- conflicted
+++ resolved
@@ -18,10 +18,7 @@
     - [Event Handler](#event-handler)
     - [Load Interval](#load-interval)
     - [Service Routing Protocols Model](#service-routing-protocols-model)
-<<<<<<< HEAD
-=======
     - [Queue Monitor Length](#queue-monitor-length)
->>>>>>> 60fab846
     - [LLDP](#lldp)
     - [Logging](#logging)
     - [Domain Lookup](#domain-lookup)
