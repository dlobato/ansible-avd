--- conflicted
+++ resolved
@@ -31,7 +31,6 @@
 - name: "Building Containers topology on {{ inventory_hostname }}"
   tags: [provision]
   arista.cvp.cv_container:
-<<<<<<< HEAD
     topology: '{{CVP_CONTAINERS}}'
     cvp_facts: '{{CVP_FACTS.ansible_facts}}'
   register: CVP_CONTAINER_RESULTS
@@ -43,10 +42,6 @@
     wait: 720
   when:
     - execute_tasks|bool
-=======
-    topology: '{{ CVP_CONTAINERS }}'
-    cvp_facts: '{{ CVP_FACTS.ansible_facts }}'
->>>>>>> e9a8cb5a
 
 - name: 'Refreshing facts from CVP {{ inventory_hostname }}.'
   tags: [always]
